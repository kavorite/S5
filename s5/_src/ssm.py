--- conflicted
+++ resolved
@@ -86,9 +86,6 @@
     return jax.vmap(lambda x, u: (C_tilde @ x + D * u).real)(xs, input_sequence)
 
 
-<<<<<<< HEAD
-class S5SSM(hk.RNNCore):
-=======
 def apply_ssm_liquid(Lambda_bar, B_bar, C_tilde, D, input_sequence):
     """Liquid time constant SSM á la dynamical systems given in Eq. 8 of
     https://arxiv.org/abs/2209.12951"""
@@ -102,8 +99,7 @@
     return jax.vmap(lambda x, u: (C_tilde @ x + D * u).real)(xs, input_sequence)
 
 
-class S5SSM(hk.Module):
->>>>>>> 8e254448
+class S5SSM(hk.RNNCore):
     def __init__(
         self,
         Lambda_init: jnp.DeviceArray,
@@ -115,6 +111,8 @@
         BC_init: str,
         dt_min: float,
         dt_max: float,
+        liquid: bool = False,
+        degree: int = 1,
         name=None,
     ):
         """The S5 SSM
@@ -144,6 +142,8 @@
         """
         # Initialize diagonal state to state matrix Lambda (eigenvalues)
         super().__init__(name=name)
+        self.liquid = liquid
+        self.degree = degree
         self.Lambda = hk.get_parameter(
             "Lambda",
             shape=Lambda_init.shape,
@@ -196,7 +196,6 @@
             "log_step", shape=(p,), init=init_log_steps(dt_min, dt_max)
         )
 
-<<<<<<< HEAD
     def initial_state(self, batch_size: Optional[int]):
         batch_shape = (batch_size,) if batch_size is not None else ()
         return jnp.zeros((*batch_shape, self.C_tilde[-2]))
@@ -208,16 +207,6 @@
         *,
         step_scale=1.0,
         discretization="zoh",
-=======
-    def __call__(
-        self,
-        input_sequence,
-        *,
-        step_scale=1.0,
-        discretization="zoh",
-        liquid=False,
-        degree=1,
->>>>>>> 8e254448
     ):
         """
         Compute the LxH output of the S5 SSM given an LxH input sequence
@@ -239,21 +228,21 @@
             raise NotImplementedError(err)
         step = step_scale * jnp.exp(self.log_step)
         Lambda_bar, B_bar = discretize(self.Lambda, self.B_tilde, step)
-<<<<<<< HEAD
-        if prev_state is not None:
-            # Eq. 2
-            x = Lambda_bar @ prev_state + B_bar @ signal
+        if self.degree != 1:
+            assert (
+                B_bar.shape[-2] == B_bar.shape[-1]
+            ), "higher-order input operators must be full-rank"
+            B_bar **= self.degree
+        apply_as_rnn = prev_state is not None
+        if apply_as_rnn:
+            # https://arxiv.org/abs/2209.12951v1, Eq. 9
+            Bu = B_bar @ signal
+            if self.liquid:
+                Lambda_bar += Bu
+            # https://arxiv.org/abs/2208.04933v2, Eq. 2
+            x = Lambda_bar @ prev_state + Bu
             y = self.C_tilde @ x + self.D * signal
             return y, x
         else:
-            return apply_ssm(Lambda_bar, B_bar, self.C_tilde, self.D, signal)
-=======
-        if degree != 1:
-            assert degree > 1
-            assert (
-                B_bar.shape[-2] == B_bar.shape[-1]
-            ), "higher-order input operators must be full-rank"
-            B_bar **= degree
-        forward = apply_ssm_liquid if liquid else apply_ssm
-        return forward(Lambda_bar, B_bar, self.C_tilde, self.D, input_sequence)
->>>>>>> 8e254448
+            forward = apply_ssm_liquid if self.liquid else apply_ssm
+            return forward(Lambda_bar, B_bar, self.C_tilde, self.D, signal)